{
<<<<<<< HEAD
  "$schema": "https://raw.githubusercontent.com/DavidAnson/markdownlint/main/schema/markdownlint-config-schema.json",
=======
  "$schema": "https://raw.githubusercontent.com/DavidAnson/markdownlint/v0.32.2/schema/markdownlint-config-schema.json",
>>>>>>> f1344d29
  "default": true,
  "MD003": { "style": "atx" },
  "MD007": { "indent": 2 },
  "MD013": { "line_length": 120 },
  "MD024": { "allow_different_nesting": true },
  "MD030": { "ul_single": 1, "ol_single": 1, "ul_multi": 1, "ol_multi": 1 },
  "MD033": false,
  "MD041": false,
  "MD046": { "style": "fenced" },
  "MD049": { "style": "underscore" },
<<<<<<< HEAD
  "MD050": { "style": "asterisk" }
=======
  "MD050": { "style": "asterisk" },
  "no-hard-tabs": true,
  "whitespace": true
>>>>>>> f1344d29
}<|MERGE_RESOLUTION|>--- conflicted
+++ resolved
@@ -1,9 +1,5 @@
 {
-<<<<<<< HEAD
-  "$schema": "https://raw.githubusercontent.com/DavidAnson/markdownlint/main/schema/markdownlint-config-schema.json",
-=======
   "$schema": "https://raw.githubusercontent.com/DavidAnson/markdownlint/v0.32.2/schema/markdownlint-config-schema.json",
->>>>>>> f1344d29
   "default": true,
   "MD003": { "style": "atx" },
   "MD007": { "indent": 2 },
@@ -14,11 +10,7 @@
   "MD041": false,
   "MD046": { "style": "fenced" },
   "MD049": { "style": "underscore" },
-<<<<<<< HEAD
-  "MD050": { "style": "asterisk" }
-=======
   "MD050": { "style": "asterisk" },
   "no-hard-tabs": true,
   "whitespace": true
->>>>>>> f1344d29
 }