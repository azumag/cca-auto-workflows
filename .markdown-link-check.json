{
  "timeout": "10s",
  "retryOn429": true,
  "retryCount": 5,
  "fallbackRetryDelay": "30s",
  "aliveStatusCodes": [200, 206, 999, 403],
  "ignorePatterns": [
    {
      "pattern": "^http://localhost"
    },
    {
      "pattern": "^https://localhost"
    },
    {
      "pattern": "^https://claude.ai/code"
    },
    {
      "pattern": "^mailto:"
<<<<<<< HEAD
=======
    },
    {
      "pattern": "^tel:"
    },
    {
      "pattern": "^#"
>>>>>>> f1344d29
    }
  ],
  "replacementPatterns": [
    {
      "pattern": "^/",
      "replacement": "{{BASEURL}}/"
    }
  ],
  "httpHeaders": [
    {
      "urls": ["https://github.com", "https://api.github.com"],
      "headers": {
        "Accept": "text/html,application/xhtml+xml,application/xml;q=0.9,*/*;q=0.8",
        "Accept-Language": "en-US,en;q=0.5",
        "User-Agent": "Mozilla/5.0 (compatible; markdown-link-check/3.11.0; +https://github.com/tcort/markdown-link-check)",
        "Cache-Control": "no-cache"
      }
    },
    {
      "urls": ["https://docs.anthropic.com"],
      "headers": {
        "Accept": "text/html,application/xhtml+xml,application/xml;q=0.9,image/webp,*/*;q=0.8",
        "Accept-Language": "en-US,en;q=0.5",
        "User-Agent": "Mozilla/5.0 (Windows NT 10.0; Win64; x64; rv:98.0) Gecko/20100101 Firefox/98.0"
      }
    },
    {
      "urls": ["https://api.github.com"],
      "headers": {
        "Accept": "application/vnd.github.v3+json",
        "User-Agent": "markdown-link-check"
      }
    }
  ],
  "ignoreDisable": false,
  "projectBaseUrl": "https://github.com/azumag/cca-auto-workflows/"
}<|MERGE_RESOLUTION|>--- conflicted
+++ resolved
@@ -16,15 +16,12 @@
     },
     {
       "pattern": "^mailto:"
-<<<<<<< HEAD
-=======
     },
     {
       "pattern": "^tel:"
     },
     {
       "pattern": "^#"
->>>>>>> f1344d29
     }
   ],
   "replacementPatterns": [
@@ -46,19 +43,9 @@
     {
       "urls": ["https://docs.anthropic.com"],
       "headers": {
-        "Accept": "text/html,application/xhtml+xml,application/xml;q=0.9,image/webp,*/*;q=0.8",
-        "Accept-Language": "en-US,en;q=0.5",
-        "User-Agent": "Mozilla/5.0 (Windows NT 10.0; Win64; x64; rv:98.0) Gecko/20100101 Firefox/98.0"
-      }
-    },
-    {
-      "urls": ["https://api.github.com"],
-      "headers": {
-        "Accept": "application/vnd.github.v3+json",
-        "User-Agent": "markdown-link-check"
+        "Accept": "text/html",
+        "User-Agent": "Mozilla/5.0 (compatible; markdown-link-check)"
       }
     }
-  ],
-  "ignoreDisable": false,
-  "projectBaseUrl": "https://github.com/azumag/cca-auto-workflows/"
+  ]
 }